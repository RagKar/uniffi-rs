--- conflicted
+++ resolved
@@ -24,16 +24,11 @@
 import struct
 import contextlib
 import datetime
-<<<<<<< HEAD
 import asyncio
 import contextvars
 import enum
-{%- for module_name in self.imports() %}
-import {{ module_name }}
-=======
 {%- for req in self.imports() %}
 {{ req.render() }}
->>>>>>> 1d6c3845
 {%- endfor %}
 
 # Used for default argument values
