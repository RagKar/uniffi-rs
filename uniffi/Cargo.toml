[package]
name = "uniffi"
description = "a multi-language bindings generator for rust (runtime support code)"
documentation = "https://mozilla.github.io/uniffi-rs"
homepage = "https://mozilla.github.io/uniffi-rs"
repository = "https://github.com/mozilla/uniffi-rs"
version = "0.19.0"
authors = ["Firefox Sync Team <sync-team@mozilla.com>"]
license = "MPL-2.0"
edition = "2021"
keywords = ["ffi", "bindgen"]

[dependencies]
# Re-exported dependencies used in generated Rust scaffolding files.
anyhow = "1"
bytes = "1.0"
camino = "1.0.8"
lazy_static = "1.4"
log = "0.4"
# Regular dependencies
cargo_metadata = "0.14"
paste = "1.0"
<<<<<<< HEAD
uniffi_bindgen = { path = "../uniffi_bindgen", optional = true, version = "=0.18.0" }
uniffi_macros = { path = "../uniffi_macros", version = "=0.18.0" }
=======
uniffi_bindgen = { path = "../uniffi_bindgen", optional = true, version = "=0.19.0"}
>>>>>>> d25c09e8
static_assertions = "1.1.0"

[features]
default = []
# Use the `uniffi_bindgen` from this workspace instead of the one installed on your system.
# You probably only want to enable this feature if you're working on uniffi itself.
builtin-bindgen = ["uniffi_bindgen"]

[dev-dependencies]
trybuild = "1"<|MERGE_RESOLUTION|>--- conflicted
+++ resolved
@@ -20,12 +20,8 @@
 # Regular dependencies
 cargo_metadata = "0.14"
 paste = "1.0"
-<<<<<<< HEAD
-uniffi_bindgen = { path = "../uniffi_bindgen", optional = true, version = "=0.18.0" }
-uniffi_macros = { path = "../uniffi_macros", version = "=0.18.0" }
-=======
-uniffi_bindgen = { path = "../uniffi_bindgen", optional = true, version = "=0.19.0"}
->>>>>>> d25c09e8
+uniffi_bindgen = { path = "../uniffi_bindgen", optional = true, version = "=0.19.0" }
+uniffi_macros = { path = "../uniffi_macros", version = "=0.19.0" }
 static_assertions = "1.1.0"
 
 [features]
